
# We download some 3rdparty modules from github.com via DownloadProject
include(DownloadProject)

set(THIRD_PARTY_DIR "${PROJECT_BINARY_DIR}/3rdparty")

#--------------------------------------------------------------------------------
# the Catch framework for testing
download_project(PROJ               Catch
                GIT_REPOSITORY      https://github.com/philsquared/Catch
                GIT_TAG             master
                UPDATE_DISCONNECTED 1
                QUIET
)

add_custom_command(
  		OUTPUT ${THIRD_PARTY_DIR}/catch
        COMMAND ${CMAKE_COMMAND} -E copy_if_different
                ${Catch_SOURCE_DIR}/single_include/catch.hpp
                ${PROJECT_SOURCE_DIR}/test)

#--------------------------------------------------------------------------------
# the JSON library
download_project(PROJ               json
                GIT_REPOSITORY      https://github.com/nlohmann/json.git
                GIT_TAG             develop
                UPDATE_DISCONNECTED 1
                QUIET
)
add_custom_command(
        OUTPUT ${THIRD_PARTY_DIR}/json
        COMMAND ${CMAKE_COMMAND} -E make_directory ${THIRD_PARTY_DIR}/json
        COMMAND ${CMAKE_COMMAND} -E copy
                ${json_SOURCE_DIR}/src/json.hpp
                ${THIRD_PARTY_DIR}/json)

#--------------------------------------------------------------------------------
# the format library
download_project(PROJ               Format
                GIT_REPOSITORY      https://github.com/fmtlib/fmt.git
                GIT_TAG             master
                UPDATE_DISCONNECTED 1
                QUIET
)
add_custom_command(
        OUTPUT ${THIRD_PARTY_DIR}/fmt
        COMMAND ${CMAKE_COMMAND} -E make_directory ${THIRD_PARTY_DIR}/fmt
        COMMAND ${CMAKE_COMMAND} -E copy
                ${Format_SOURCE_DIR}/fmt/format.h
                ${THIRD_PARTY_DIR}/fmt
        COMMAND ${CMAKE_COMMAND} -E copy
                ${Format_SOURCE_DIR}/fmt/format.cc
                ${THIRD_PARTY_DIR}/fmt)

set(CMAKE_CXX_FLAGS "${CMAKE_CXX_FLAGS} -DFMT_HEADER_ONLY=1")
include_directories("${THIRD_PARTY_DIR}/fmt")

#--------------------------------------------------------------------------------
# the SimpleWeb library
download_project(PROJ               SimpleWeb
                GIT_REPOSITORY      https://github.com/eidheim/Simple-Web-Server.git
                GIT_TAG             master
                UPDATE_DISCONNECTED 1
                QUIET
)
add_custom_command(
        OUTPUT ${THIRD_PARTY_DIR}/SimpleWeb
        COMMAND ${CMAKE_COMMAND} -E make_directory ${THIRD_PARTY_DIR}/SimpleWeb
        COMMAND ${CMAKE_COMMAND} -E copy_directory
                ${SimpleWeb_SOURCE_DIR}
                ${THIRD_PARTY_DIR}/SimpleWeb)

#--------------------------------------------------------------------------------
if (BUILD_GOOGLE_BENCH)
# Google Benchmark framework
download_project(PROJ               benchmark
                GIT_REPOSITORY      https://github.com/google/benchmark.git
                GIT_TAG             master
                UPDATE_DISCONNECTED 1
                QUIET
)
add_custom_command(
	    OUTPUT ${THIRD_PARTY_DIR}/benchmark
	    COMMAND ${CMAKE_COMMAND} -E chdir ${benchmark_SOURCE_DIR} cmake -DCMAKE_BUILD_TYPE=Release
		COMMAND ${CMAKE_COMMAND} -E chdir ${benchmark_SOURCE_DIR} $(MAKE)
	    COMMAND ${CMAKE_COMMAND} -E make_directory ${THIRD_PARTY_DIR}/benchmark/include
	    COMMAND ${CMAKE_COMMAND} -E make_directory ${THIRD_PARTY_DIR}/benchmark/lib
	    COMMAND ${CMAKE_COMMAND} -E copy_directory
	            ${benchmark_SOURCE_DIR}/include
	            ${THIRD_PARTY_DIR}/benchmark/include
	    COMMAND ${CMAKE_COMMAND} -E copy
	            ${benchmark_SOURCE_DIR}/src/libbenchmark.a
	            ${THIRD_PARTY_DIR}/benchmark/lib
)
endif()

#--------------------------------------------------------------------------------
if(USE_ROCKSDB_TABLE)
# RocksDB key-value store
download_project(PROJ               rocksdb
	            GIT_REPOSITORY      https://github.com/facebook/rocksdb
	            GIT_TAG             v5.1.4
	            UPDATE_DISCONNECTED 1
	            QUIET
)
add_custom_command(
	    OUTPUT ${THIRD_PARTY_DIR}/rocksdb
	    COMMAND ${CMAKE_COMMAND} -E chdir ${rocksdb_SOURCE_DIR} $(MAKE) static_lib
	    COMMAND ${CMAKE_COMMAND} -E make_directory ${THIRD_PARTY_DIR}/rocksdb/include
	    COMMAND ${CMAKE_COMMAND} -E make_directory ${THIRD_PARTY_DIR}/rocksdb/lib
	    COMMAND ${CMAKE_COMMAND} -E copy_directory
	            ${rocksdb_SOURCE_DIR}/include
	            ${THIRD_PARTY_DIR}/rocksdb/include
	    COMMAND ${CMAKE_COMMAND} -E copy
	            ${rocksdb_SOURCE_DIR}/librocksdb.a
	            ${THIRD_PARTY_DIR}/rocksdb/lib
)
endif()

#--------------------------------------------------------------------------------
<<<<<<< HEAD
if(USE_NVML_TABLE)
# Non-Volatile Memory Library (pmem.io)
download_project(PROJ               nvml
                GIT_REPOSITORY      https://github.com/pmem/nvml.git
                GIT_TAG             1.3.1-rc2
                UPDATE_DISCONNECTED 1
                QUIET
)
add_custom_command(
        OUTPUT ${THIRD_PARTY_DIR}/nvml
        COMMAND ${CMAKE_COMMAND} -E chdir ${nvml_SOURCE_DIR} $(MAKE)
		COMMAND ${CMAKE_COMMAND} -E chdir ${nvml_SOURCE_DIR} $(MAKE) install prefix=${THIRD_PARTY_DIR}/nvml
)

# PTable (internal gitlab project) for NVM
download_project(PROJ               ptable
                GIT_REPOSITORY      https://dbgit.prakinf.tu-ilmenau.de/code/PTable.git
                GIT_TAG             master
                UPDATE_DISCONNECTED 1
                QUIET
)
add_custom_command(
        OUTPUT ${THIRD_PARTY_DIR}/ptable
        COMMAND ${CMAKE_COMMAND} -E chdir ${ptable_SOURCE_DIR} cmake -DPTABLE_DIR=${THIRD_PARTY_DIR}/ptable src
		COMMAND ${CMAKE_COMMAND} -E chdir ${ptable_SOURCE_DIR} $(MAKE) install
)
endif()
=======
if(BUILD_USE_CASES)
# data for use cases
download_project(PROJ               data
	            GIT_REPOSITORY      https://github.com/dbis-ilm/data.git
	            GIT_TAG             master
	            UPDATE_DISCONNECTED 1
	            QUIET
)
file(COPY ${PROJECT_BINARY_DIR}/data-src/DEBS2017
     DESTINATION ${THIRD_PARTY_DIR}
)
endif()
>>>>>>> 767e201b
<|MERGE_RESOLUTION|>--- conflicted
+++ resolved
@@ -118,7 +118,20 @@
 endif()
 
 #--------------------------------------------------------------------------------
-<<<<<<< HEAD
+if(BUILD_USE_CASES)
+# data for use cases
+download_project(PROJ               data
+	            GIT_REPOSITORY      https://github.com/dbis-ilm/data.git
+	            GIT_TAG             master
+	            UPDATE_DISCONNECTED 1
+	            QUIET
+)
+file(COPY ${PROJECT_BINARY_DIR}/data-src/DEBS2017
+     DESTINATION ${THIRD_PARTY_DIR}
+)
+endif()
+
+#--------------------------------------------------------------------------------
 if(USE_NVML_TABLE)
 # Non-Volatile Memory Library (pmem.io)
 download_project(PROJ               nvml
@@ -130,7 +143,7 @@
 add_custom_command(
         OUTPUT ${THIRD_PARTY_DIR}/nvml
         COMMAND ${CMAKE_COMMAND} -E chdir ${nvml_SOURCE_DIR} $(MAKE)
-		COMMAND ${CMAKE_COMMAND} -E chdir ${nvml_SOURCE_DIR} $(MAKE) install prefix=${THIRD_PARTY_DIR}/nvml
+	COMMAND ${CMAKE_COMMAND} -E chdir ${nvml_SOURCE_DIR} $(MAKE) install prefix=${THIRD_PARTY_DIR}/nvml
 )
 
 # PTable (internal gitlab project) for NVM
@@ -143,20 +156,6 @@
 add_custom_command(
         OUTPUT ${THIRD_PARTY_DIR}/ptable
         COMMAND ${CMAKE_COMMAND} -E chdir ${ptable_SOURCE_DIR} cmake -DPTABLE_DIR=${THIRD_PARTY_DIR}/ptable src
-		COMMAND ${CMAKE_COMMAND} -E chdir ${ptable_SOURCE_DIR} $(MAKE) install
+	COMMAND ${CMAKE_COMMAND} -E chdir ${ptable_SOURCE_DIR} $(MAKE) install
 )
-endif()
-=======
-if(BUILD_USE_CASES)
-# data for use cases
-download_project(PROJ               data
-	            GIT_REPOSITORY      https://github.com/dbis-ilm/data.git
-	            GIT_TAG             master
-	            UPDATE_DISCONNECTED 1
-	            QUIET
-)
-file(COPY ${PROJECT_BINARY_DIR}/data-src/DEBS2017
-     DESTINATION ${THIRD_PARTY_DIR}
-)
-endif()
->>>>>>> 767e201b
+endif()
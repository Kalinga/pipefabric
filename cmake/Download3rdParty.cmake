--- conflicted
+++ resolved
@@ -104,20 +104,21 @@
 	            QUIET
 )
 add_custom_command(
-<<<<<<< HEAD
-        OUTPUT ${THIRD_PARTY_DIR}/rocksdb
-        COMMAND ${CMAKE_COMMAND} -E chdir ${rocksdb_SOURCE_DIR} $(MAKE) static_lib
-        COMMAND ${CMAKE_COMMAND} -E make_directory ${THIRD_PARTY_DIR}/rocksdb/include
-        COMMAND ${CMAKE_COMMAND} -E make_directory ${THIRD_PARTY_DIR}/rocksdb/lib
-        COMMAND ${CMAKE_COMMAND} -E copy_directory
-                ${rocksdb_SOURCE_DIR}/include
-                ${THIRD_PARTY_DIR}/rocksdb/include
-        COMMAND ${CMAKE_COMMAND} -E copy
-                ${rocksdb_SOURCE_DIR}/librocksdb.a
-                ${THIRD_PARTY_DIR}/rocksdb/lib
+	    OUTPUT ${THIRD_PARTY_DIR}/rocksdb
+	    COMMAND ${CMAKE_COMMAND} -E chdir ${rocksdb_SOURCE_DIR} $(MAKE) static_lib
+	    COMMAND ${CMAKE_COMMAND} -E make_directory ${THIRD_PARTY_DIR}/rocksdb/include
+	    COMMAND ${CMAKE_COMMAND} -E make_directory ${THIRD_PARTY_DIR}/rocksdb/lib
+	    COMMAND ${CMAKE_COMMAND} -E copy_directory
+	            ${rocksdb_SOURCE_DIR}/include
+	            ${THIRD_PARTY_DIR}/rocksdb/include
+	    COMMAND ${CMAKE_COMMAND} -E copy
+	            ${rocksdb_SOURCE_DIR}/librocksdb.a
+	            ${THIRD_PARTY_DIR}/rocksdb/lib
 )
+endif()
 
 #--------------------------------------------------------------------------------
+if(USE_NVML_TABLE)
 # Non-Volatile Memory Library (pmem.io)
 download_project(PROJ               nvml
                 GIT_REPOSITORY      https://github.com/pmem/nvml.git
@@ -134,17 +135,4 @@
 				#				 ${nvml_SOURCE_DIR}/src/include
 				#        ${THIRD_PARTY_DIR}/nvml/include
 )
-=======
-	    OUTPUT ${THIRD_PARTY_DIR}/rocksdb
-	    COMMAND ${CMAKE_COMMAND} -E chdir ${rocksdb_SOURCE_DIR} $(MAKE) static_lib
-	    COMMAND ${CMAKE_COMMAND} -E make_directory ${THIRD_PARTY_DIR}/rocksdb/include
-	    COMMAND ${CMAKE_COMMAND} -E make_directory ${THIRD_PARTY_DIR}/rocksdb/lib
-	    COMMAND ${CMAKE_COMMAND} -E copy_directory
-	            ${rocksdb_SOURCE_DIR}/include
-	            ${THIRD_PARTY_DIR}/rocksdb/include
-	    COMMAND ${CMAKE_COMMAND} -E copy
-	            ${rocksdb_SOURCE_DIR}/librocksdb.a
-	            ${THIRD_PARTY_DIR}/rocksdb/lib
-)
-endif()
->>>>>>> 001305c8
+endif()
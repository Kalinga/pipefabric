--- conflicted
+++ resolved
@@ -73,13 +73,8 @@
 
 	auto mockup = std::make_shared< StreamMockup<InTuplePtr, OutTuplePtr> >("cep_test.in", "cep_test.res");
 
-<<<<<<< HEAD
 	auto matcher = std::make_shared<Matcher<InTuplePtr, OutTuplePtr, RelatedTuplePtr>>(
 				Matcher<InTuplePtr, OutTuplePtr, RelatedTuplePtr>::FirstMatch);
-=======
-	auto matcher = new Matcher<InTuplePtr, OutTuplePtr, RelatedTuplePtr>(
-			Matcher<InTuplePtr, OutTuplePtr, RelatedTuplePtr>::FirstMatch);
->>>>>>> 71b9d7c6
 	auto nfa = matcher->getNFAController();
 	auto initState = nfa->createStartState("A");
 	auto stateA = nfa->createNormalState("B");
@@ -128,9 +123,7 @@
 	CREATE_DATA_LINK(matcher, mockup);
 
 	mockup->start();
-<<<<<<< HEAD
 }
-
 
 TEST_CASE("Verifying the correct behavior of the CEP operator using Topology", "[CEP]") {
 	typedef typename RelatedStateValue<InTuplePtr, int, int, 0>::RelatedStateValuePtr RelatedTuplePtr;
@@ -170,6 +163,3 @@
 	t.start(false);
 	REQUIRE(strm.str() == expected);
 }
-=======
-}
->>>>>>> 71b9d7c6

cmake_minimum_required(VERSION 3.2)
project (pipefabric)

set(CMAKE_MACOSX_RPATH 1)

set (PipeFabric_VERSION_MAJOR 0)
set (PipeFabric_VERSION_MINOR 2)

include(CTest)

################################################################################
# customization section                                                        #
################################################################################

# Installation path
set(PIPEFABRIC_DIR "/usr/local/pfabric")

<<<<<<< HEAD
# Set to 1 if you need log output
add_definitions(-DDO_LOG=0)

#The following variables enable or disable additional functionalities, which can be switched off to reduce build time.

# Use the boost::spirit parser for converting strings to numbers
option(USE_BOOST_SPIRIT_PARSER
	"use the boost::spirit::qi parsers for converting strings to tuple attributes"
	ON
=======
# The following variables enable or disable additional functionalities, 
# which can be switched off to reduce build time.

# Support Matrix Operations (needs Eigen library to be installed) 
option(SUPPORT_MATRICES
  "support matrix operations as tuple and state type"
  OFF
)

# Build use cases
option(BUILD_USE_CASES
  "build use cases to show functionality examples"
  OFF
)

# Use RabbitMQ as network source
option(USE_RABBITMQ
  "use RabbitMQ as network source"
  OFF
)
# Use Apache Kafka as network source
option(USE_KAFKA
  "use Apache Kafka as network source"
  OFF
)
# Use MQTT as network source
option(USE_MQTT
  "use MQTT as network source"
  OFF
)

# Use the boost::spirit parser for converting strings to numbers
option(USE_BOOST_SPIRIT_PARSER
  "use the boost::spirit::qi parsers for converting strings to tuple attributes"
  ON
>>>>>>> 767e201b
)

# Use RocksDB key-value store for implementing tables
# If switched to off, it will not be downloaded, saving initial building time.
option(USE_ROCKSDB_TABLE
	"use RocksDB for implementing persistent tables"
  OFF
)

# Use Non-Volatile Memory Library for implementing tables
option(USE_NVML_TABLE
	"use nvml for implementing persistent memory tables"
  ON
)

# Build only pipefabric libraries (cep and core)
# If switched to on, no other components (like RestDemo, QueryCompiler,...) will be built.
# Building test cases is independent from this.
option(BUILD_ONLY_LIBS
  "build only the two pipefabric libraries"
  OFF
)

# Build test cases for pipefabric functionality
# If switched to off, no tests will be build
option(BUILD_TEST_CASES
  "build tests for pipefabric functionality"
  ON
)

#Build google benchmark library
option(BUILD_GOOGLE_BENCH
  "build google benchmark"
  OFF
)

# Build benchmark test
option(BUILD_BENCHMARKS
  "build benchmarks for pipefabric"
  OFF
)

################################
# End of customization section #
################################

# Use cases require matrix support (image and graph processing)
if(BUILD_USE_CASES)
	set(SUPPORT_MATRICES ON)
endif()

# Benchmark test requires benchmark library
if (BUILD_BENCHMARKS)
  set(BUILD_GOOGLE_BENCH ON)
endif()

# Force using intel compiler
#include(CMakeForceCompiler)
#CMAKE_FORCE_C_COMPILER(icc "Intel C Compiler")
#CMAKE_FORCE_CXX_COMPILER(icpc "Intel C++ Compiler")

# C++ compiler flags
set(CMAKE_CXX_FLAGS "${CMAKE_CXX_FLAGS} -std=c++14 -Wall -Wno-deprecated -g -O3 -Wsign-compare")
if ("${CMAKE_CXX_COMPILER_ID}" MATCHES "Clang")
  set(CMAKE_CXX_FLAGS "${CMAKE_CXX_FLAGS} -Wno-unused-local-typedefs -Wno-#pragma-messages")
elseif("${CMAKE_CXX_COMPILER_ID}" MATCHES "GNU")
  set(CMAKE_CXX_FLAGS "${CMAKE_CXX_FLAGS} -Wno-unused-local-typedefs -U_FORTIFY_SOURCE -D_FORTIFY_SOURCE=0 -Wno-unused")
elseif("${CMAKE_CXX_COMPILER_ID}" MATCHES "Intel")
  set(CMAKE_CXX_FLAGS "${CMAKE_CXX_FLAGS} -wd488 -wd597")
endif()

set(CMAKE_C_FLAGS "${CMAKE_C_FLAGS} -Wall -Wno-unused -Wno-uninitialized")

# Add our CMake directory to CMake's module path
set(CMAKE_MODULE_PATH ${CMAKE_MODULE_PATH} "${CMAKE_CURRENT_SOURCE_DIR}/../cmake/")

# We download some 3rdparty modules from github.com before building the project.
include(Download3rdParty)

if(NOT ${CMAKE_SYSTEM_NAME} MATCHES "Darwin")
set(CMAKE_CXX_FLAGS "${CMAKE_CXX_FLAGS} -pthread")
set(CMAKE_C_FLAGS "${CMAKE_C_FLAGS} -pthread")
set(DYLIB_LIBRARY "-ldl")
else()
set(DYLIB_LIBRARY "")
endif()

##############################
# memory allocator libraries #
##############################
#
find_package(JeMalloc)
find_package(Tcmalloc)
if (Tcmalloc_FOUND)
     message(STATUS "using the tcmalloc allocator")
	 set(MALLOC_LIB ${Tcmalloc_LIBRARIES})
elseif(JEMALLOC_FOUND)
	  message(STATUS "using the jemalloc allocator")
	 set(MALLOC_LIB ${JEMALLOC_LIBRARIES})
else()
     set(MALLOC_LIB "")
endif()

########################
# Google benchmark library
########################
#
if (BUILD_GOOGLE_BENCH)
  include_directories("${THIRD_PARTY_DIR}/benchmark/include")
  set (BENCHMARK_LIB "${THIRD_PARTY_DIR}/benchmark/lib/libbenchmark.a")
else()
  set (BENCHMARK_LIB "")
endif()

########################
# RocksDB database library 
########################
#
if (USE_ROCKSDB_TABLE)
  message(STATUS "using RocksDB key-value store")
  add_definitions(-DUSE_ROCKSDB_TABLE)
  set (ROCKSDB_LIB "${THIRD_PARTY_DIR}/rocksdb/lib/librocksdb.a")
  include_directories("${THIRD_PARTY_DIR}/rocksdb/include")

  find_package( BZip2 )
  if ( BZIP2_FOUND )
    #  include_directories( ${BZIP2_INCLUDE_DIRS} )
    set (ROCKSDB_LIB ${ROCKSDB_LIB} ${BZIP2_LIBRARIES})
  endif( BZIP2_FOUND )

  find_package( ZLIB )
  if ( ZLIB_FOUND )
    #  include_directories( ${BZIP2_INCLUDE_DIRS} )
    set (ROCKSDB_LIB ${ROCKSDB_LIB} ${ZLIB_LIBRARIES})
  endif( ZLIB_FOUND )
else()
  message(STATUS "don't use RocksDB key-value store")
  set (ROCKSDB_LIB "")
endif()

########################
# Non-Volatile Memory Library
########################
#
if (USE_NVML_TABLE)
	message(STATUS "using NVML based persistent table")
	add_definitions(-DUSE_NVML_TABLE)
	set (NVML_LIBRARIES
            "${THIRD_PARTY_DIR}/nvml/lib/libpmemblk.a"
            "${THIRD_PARTY_DIR}/nvml/lib/libpmemlog.a"
            "${THIRD_PARTY_DIR}/nvml/lib/libpmemobj.a"
            "${THIRD_PARTY_DIR}/nvml/lib/libpmempool.a"
            "${THIRD_PARTY_DIR}/nvml/lib/libpmem.a"
            ${DYLIB_LIBRARY}
            "${THIRD_PARTY_DIR}/ptable/lib/libptable.so"
            )
    include_directories(
            "${THIRD_PARTY_DIR}/nvml/include"
            "${THIRD_PARTY_DIR}/ptable/include"
            )
else ()
	message(STATUS "don't use NVML based persistent table")
	set (NVML_LIBRARIES "")
endif()


######################
# Boost C++ library
######################
#
SET(BOOST_MIN_VERSION "1.60.0")
find_package(Boost ${BOOST_MIN_VERSION} REQUIRED COMPONENTS
    program_options
    system
    coroutine
    iostreams
    log
    filesystem
    timer
    serialization
    thread
    regex
    chrono
    date_time
)
if (NOT Boost_FOUND)
     message(FATAL_ERROR "Fatal error: Boost (version >= ${BOOST_MIN_VERSION}) required.\n"
 )
endif (NOT Boost_FOUND)

if (Boost_FOUND)
    include_directories(${Boost_INCLUDE_DIR})
    add_definitions( "-DHAS_BOOST" )
    add_definitions( "-DBOOST_LOG_DYN_LINK" )
    if(USE_BOOST_SPIRIT_PARSER)
        add_definitions( "-DUSE_BOOST_SPIRIT_PARSER" )
    endif()
endif()

set(BOOST_LIBRARIES
		${Boost_DATE_TIME_LIBRARY}
		${Boost_LOG_LIBRARY}
		${Boost_COROUTINE_LIBRARY}
		${Boost_IOSTREAMS_LIBRARY}
        ${Boost_FILESYSTEM_LIBRARY}
		${Boost_SYSTEM_LIBRARY}
		${Boost_CHRONO_LIBRARY}
		${Boost_TIMER_LIBRARY}
		${Boost_THREAD_LIBRARY}
		${Boost_REGEX_LIBRARY}
	    ${DYLIB_LIBRARY}
)

######################
# ZeroMQ library
######################
#
#
find_package(ZeroMQ)
if (ZEROMQ_FOUND)
    add_definitions( "-DHAS_ZMQ" )
    include_directories(${ZEROMQ_INCLUDE_DIR})
    link_directories(${ZEROMQ_LIBRARY_DIR})
endif(ZEROMQ_FOUND)


#-----------------------------------------------------------------------------------------
#
# Matrix Support
#

if(SUPPORT_MATRICES)
	####################################
	# Eigen library for linear algebra #
	####################################
	find_package(Eigen3)
 	if(EIGEN3_FOUND)
	  message(STATUS "using Eigen3 library for linear algebra")    
		include_directories(${EIGEN3_INCLUDE_DIR})
	else()
		message(STATUS "Eigen3 not found")
	endif()
	add_definitions(-DSUPPORT_MATRICES)
endif()


#-----------------------------------------------------------------------------------------
#
# Building PipeFabric core library
#

include_directories("${PROJECT_SOURCE_DIR}")
include_directories("${PROJECT_SOURCE_DIR}/pubsub")

# because we have downloaded external projects into build we have to add them here
include_directories("${THIRD_PARTY_DIR}")

if (ZEROMQ_FOUND)
set (ZEROMQ_SOURCES
  net/ZMQSocket.cpp
  qop/ZMQSource.cpp)
else()
set (ZEROMQ_SOURCES "")
endif (ZEROMQ_FOUND)

set(core_sources
  core/TimestampHelper.cpp
  core/Punctuation.cpp
  qop/TextFileSource.cpp
  qop/RESTSource.cpp
  qop/Window.cpp
  qop/TriggerNotifier.cpp
  dsl/Topology.cpp
  dsl/Dataflow.cpp
  dsl/PFabricContext.cpp
  table/TableInfo.cpp
  ${ZEROMQ_SOURCES}
  # we need this as dependency to download the sources from github
  ${THIRD_PARTY_DIR}/json
  ${THIRD_PARTY_DIR}/fmt
  ${THIRD_PARTY_DIR}/SimpleWeb
  ${THIRD_PARTY_DIR}/catch
)

if(BUILD_GOOGLE_BENCH)
  set(core_sources
    ${core_sources}
    ${THIRD_PARTY_DIR}/benchmark
  )
endif()

if(USE_ROCKSDB_TABLE)
  set(core_sources
    ${core_sources}
    ${THIRD_PARTY_DIR}/rocksdb)
  add_library(pfabric_core SHARED
    ${core_sources})
  target_link_libraries(pfabric_core
    ${BOOST_LIBRARIES}
    ${ZEROMQ_LIBRARIES}
    ${ROCKSDB_LIB})
endif()

<<<<<<< HEAD
if(USE_NVML_TABLE)
  set(core_sources
    ${core_sources}
    ${THIRD_PARTY_DIR}/nvml
    ${THIRD_PARTY_DIR}/ptable
  )
  add_library(pfabric_core SHARED
    ${core_sources}
  )
  target_link_libraries(pfabric_core
    ${BOOST_LIBRARIES}
    ${ZEROMQ_LIBRARIES}
    ${NVML_LIBRARIES})

endif()
=======
set(core_libs
  ${BOOST_LIBRARIES}
  ${ZEROMQ_LIBRARIES}
)

#-----------------------------------------------------------------------------------------
#
##########
# RabbitMQ
##########
#
#
if(USE_RABBITMQ)
  add_definitions(-DUSE_RABBITMQ)
  set(core_libs
    ${core_libs}
    amqpcpp
    rabbitmq
  )
  set(core_sources
    ${core_sources}
    net/RabbitMQSource.cpp
  )
endif()
#-----------------------------------------------------------------------------------------
#
##############
# Apache Kafka
##############
#
#
if(USE_KAFKA)
  add_definitions(-DUSE_KAFKA)
  set(core_libs
    ${core_libs}
    cppkafka
    rdkafka
  )
  set(core_sources
    ${core_sources}
    net/KafkaSource.cpp
  )
endif()
#-----------------------------------------------------------------------------------------
#
######
# MQTT
######
#
#
if(USE_MQTT)
  add_definitions(-DUSE_MQTT)
  set(core_libs
    ${core_libs}
    paho-mqtt3c
    paho-mqtt3cs
    paho-mqtt3a
    paho-mqtt3as
    paho-mqttpp3
  )
  set(core_sources
    ${core_sources}
    net/MQTTSource.cpp
  )
endif()
#-----------------------------------------------------------------------------------------

add_library(pfabric_core SHARED
  ${core_sources}
)

target_link_libraries(pfabric_core
  ${core_libs}
)
>>>>>>> 767e201b

#-----------------------------------------------------------------------------------------
#
# Building PipeFabric CEP library
#
add_library(pfabric_cep SHARED
                  cep/Matcher.cpp
                  # we need this as dependency to download the sources from github
                  ${THIRD_PARTY_DIR}/fmt
)

target_link_libraries(pfabric_cep
                ${BOOST_LIBRARIES}
)

#-----------------------------------------------------------------------------------------
#
# Experimental SQL query compiler
#
if(!USE_NVML_TABLE)
  add_subdirectory(qcomp)
endif()

#-----------------------------------------------------------------------------------------
#
# Demo project
#
add_subdirectory(demo)

#-----------------------------------------------------------------------------------------
#
# Unit tests using Catch
#
add_library(Catch INTERFACE)
target_include_directories(Catch INTERFACE test)

enable_testing()
add_subdirectory(test)

#-----------------------------------------------------------------------------------------
#
# Micro-benchmarking using Google Benchmark
#
add_subdirectory(bench)

#-----------------------------------------------------------------------------------------
#
# Build use cases
#
if(BUILD_USE_CASES)
	#######################################
	# OpenCV library for image processing #
	#######################################
	find_package(OpenCV REQUIRED)
	if(OpenCV_FOUND)
	 message(STATUS "using OpenCV library for image processing")  
	 include_directories(${OpenCV_INCLUDE_DIR}) 
	else()
		message(STATUS "OpenCV not found")  
	endif()
  add_subdirectory(usecases)
endif()
#-----------------------------------------------------------------------------------------
#
# Installation
#
set(PIPEFABRIC_LIBS pfabric_core pfabric_cep)
set(PIPEFABRIC_LIB_DIR "${PIPEFABRIC_DIR}/lib")
set(PIPEFABRIC_INCLUDE_DIR "${PIPEFABRIC_DIR}/include")

foreach(LIB ${PIPEFABRIC_LIBS})
install(TARGETS ${LIB} DESTINATION ${PIPEFABRIC_LIB_DIR})
endforeach(LIB)

install(DIRECTORY "${CMAKE_CURRENT_SOURCE_DIR}/"
   DESTINATION ${PIPEFABRIC_INCLUDE_DIR}
   FILES_MATCHING
   PATTERN "*.hpp"
   PATTERN "*.h"
)

# show used compiler
message("Using Compiler: ${CMAKE_CXX_COMPILER_ID}.")<|MERGE_RESOLUTION|>--- conflicted
+++ resolved
@@ -15,17 +15,6 @@
 # Installation path
 set(PIPEFABRIC_DIR "/usr/local/pfabric")
 
-<<<<<<< HEAD
-# Set to 1 if you need log output
-add_definitions(-DDO_LOG=0)
-
-#The following variables enable or disable additional functionalities, which can be switched off to reduce build time.
-
-# Use the boost::spirit parser for converting strings to numbers
-option(USE_BOOST_SPIRIT_PARSER
-	"use the boost::spirit::qi parsers for converting strings to tuple attributes"
-	ON
-=======
 # The following variables enable or disable additional functionalities, 
 # which can be switched off to reduce build time.
 
@@ -61,13 +50,12 @@
 option(USE_BOOST_SPIRIT_PARSER
   "use the boost::spirit::qi parsers for converting strings to tuple attributes"
   ON
->>>>>>> 767e201b
 )
 
 # Use RocksDB key-value store for implementing tables
 # If switched to off, it will not be downloaded, saving initial building time.
 option(USE_ROCKSDB_TABLE
-	"use RocksDB for implementing persistent tables"
+  "use RocksDB for implementing persistent tables"
   OFF
 )
 
@@ -95,13 +83,13 @@
 #Build google benchmark library
 option(BUILD_GOOGLE_BENCH
   "build google benchmark"
-  OFF
+  ON
 )
 
 # Build benchmark test
 option(BUILD_BENCHMARKS
   "build benchmarks for pipefabric"
-  OFF
+  ON
 )
 
 ################################
@@ -227,7 +215,6 @@
 	set (NVML_LIBRARIES "")
 endif()
 
-
 ######################
 # Boost C++ library
 ######################
@@ -346,6 +333,13 @@
   ${THIRD_PARTY_DIR}/catch
 )
 
+if(USE_ROCKSDB_TABLE)
+  set(core_sources
+    ${core_sources}
+    ${THIRD_PARTY_DIR}/rocksdb
+  )
+endif()
+
 if(BUILD_GOOGLE_BENCH)
   set(core_sources
     ${core_sources}
@@ -353,35 +347,6 @@
   )
 endif()
 
-if(USE_ROCKSDB_TABLE)
-  set(core_sources
-    ${core_sources}
-    ${THIRD_PARTY_DIR}/rocksdb)
-  add_library(pfabric_core SHARED
-    ${core_sources})
-  target_link_libraries(pfabric_core
-    ${BOOST_LIBRARIES}
-    ${ZEROMQ_LIBRARIES}
-    ${ROCKSDB_LIB})
-endif()
-
-<<<<<<< HEAD
-if(USE_NVML_TABLE)
-  set(core_sources
-    ${core_sources}
-    ${THIRD_PARTY_DIR}/nvml
-    ${THIRD_PARTY_DIR}/ptable
-  )
-  add_library(pfabric_core SHARED
-    ${core_sources}
-  )
-  target_link_libraries(pfabric_core
-    ${BOOST_LIBRARIES}
-    ${ZEROMQ_LIBRARIES}
-    ${NVML_LIBRARIES})
-
-endif()
-=======
 set(core_libs
   ${BOOST_LIBRARIES}
   ${ZEROMQ_LIBRARIES}
@@ -425,6 +390,7 @@
     net/KafkaSource.cpp
   )
 endif()
+
 #-----------------------------------------------------------------------------------------
 #
 ######
@@ -447,6 +413,19 @@
     net/MQTTSource.cpp
   )
 endif()
+
+if(USE_NVML_TABLE)
+  add_definitions(-DDO_LOG=0)
+  set(core_sources
+    ${core_sources}
+    ${THIRD_PARTY_DIR}/nvml
+    ${THIRD_PARTY_DIR}/ptable
+  )
+  set(core_libs
+    ${core_libs}
+    ${NVML_LIBRARIES}
+  )
+endif()
 #-----------------------------------------------------------------------------------------
 
 add_library(pfabric_core SHARED
@@ -456,7 +435,6 @@
 target_link_libraries(pfabric_core
   ${core_libs}
 )
->>>>>>> 767e201b
 
 #-----------------------------------------------------------------------------------------
 #

--- conflicted
+++ resolved
@@ -8,25 +8,6 @@
 
 include(CTest)
 
-<<<<<<< HEAD
-# Add our CMake directory to CMake's module path
-set(CMAKE_MODULE_PATH ${CMAKE_MODULE_PATH} "${CMAKE_CURRENT_SOURCE_DIR}/../cmake/")
-
-# We download some 3rdparty modules from github.com before building
-# the project.
-include(Download3rdParty)
-
-# Provide compile commands file to source directory (for YCM)
-SET( CMAKE_EXPORT_COMPILE_COMMANDS ON )
-IF( EXISTS "${CMAKE_CURRENT_BINARY_DIR}/compile_commands.json" )
-  EXECUTE_PROCESS( COMMAND ${CMAKE_COMMAND} -E copy_if_different
-    ${CMAKE_CURRENT_BINARY_DIR}/compile_commands.json
-    ${CMAKE_CURRENT_SOURCE_DIR}/compile_commands.json
-  )
-ENDIF()
-
-=======
->>>>>>> 001305c8
 #############################
 # customization section
 #############################
@@ -56,8 +37,6 @@
 	ON
 )
 
-<<<<<<< HEAD
-=======
 # Build only pipefabric libraries (cep and core)
 # If switched to on, no other components (like RestDemo, QueryCompiler,...) will be built.
 # Building test cases is independent from this.
@@ -89,7 +68,6 @@
 if (BUILD_BENCHMARKS)
   set(BUILD_GOOGLE_BENCH ON)
 endif()
->>>>>>> 001305c8
 
 # Force using intel compiler
 #include(CMakeForceCompiler)
@@ -97,7 +75,7 @@
 #CMAKE_FORCE_CXX_COMPILER(icpc "Intel C++ Compiler")
 
 # C++ compiler flags
-set(CMAKE_CXX_FLAGS "${CMAKE_CXX_FLAGS} -std=c++14 -Wall -Wno-deprecated -g -O0 -Wsign-compare")
+set(CMAKE_CXX_FLAGS "${CMAKE_CXX_FLAGS} -std=c++14 -Wall -Wno-deprecated -g -O3 -Wsign-compare")
 if ("${CMAKE_CXX_COMPILER_ID}" MATCHES "Clang")
   set(CMAKE_CXX_FLAGS "${CMAKE_CXX_FLAGS} -Wno-unused-local-typedefs -Wno-#pragma-messages")
 elseif("${CMAKE_CXX_COMPILER_ID}" MATCHES "GNU")
@@ -303,8 +281,14 @@
   set(core_sources
     ${core_sources}
     ${THIRD_PARTY_DIR}/rocksdb
-<<<<<<< HEAD
-    )
+  )
+endif()
+
+if(BUILD_GOOGLE_BENCH)
+  set(core_sources
+    ${core_sources}
+    ${THIRD_PARTY_DIR}/benchmark
+  )
 endif()
 
 if(USE_NVML_TABLE)
@@ -318,7 +302,7 @@
     ${core_sources}
     nvm/VTableInfo.cpp
   )
-endif(USE_NVML_TABLE)
+endif()
 
 add_library(pfabric_core SHARED
     ${core_sources}
@@ -328,25 +312,6 @@
   ${BOOST_LIBRARIES}
   ${ZEROMQ_LIBRARIES}
   ${NVML_LIBRARIES}
-=======
-  )
-endif()
-
-if(BUILD_GOOGLE_BENCH)
-  set(core_sources
-    ${core_sources}
-    ${THIRD_PARTY_DIR}/benchmark
-  )
-endif()
-
-add_library(pfabric_core SHARED
-  ${core_sources}
-)
-
-target_link_libraries(pfabric_core
-		${BOOST_LIBRARIES}
-		${ZEROMQ_LIBRARIES}
->>>>>>> 001305c8
 )
 
 #-----------------------------------------------------------------------------------------

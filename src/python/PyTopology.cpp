/*
 * Copyright (c) 2014-17 The PipeFabric team,
 *                       All Rights Reserved.
 *
 * This file is part of the PipeFabric package.
 *
 * PipeFabric is free software; you can redistribute it and/or
 * modify it under the terms of the GNU General Public License (GPL) as
 * published by the Free Software Foundation; either version 2 of
 * the License, or (at your option) any later version.
 *
 * This package is distributed in the hope that it will be useful,
 * but WITHOUT ANY WARRANTY; without even the implied warranty of
 * MERCHANTABILITY or FITNESS FOR A PARTICULAR PURPOSE. See the
 * GNU General Public License for more details.
 *
 * You should have received a copy of the GNU General Public License
 * along with this program; see the file LICENSE.
 * If not you can find the GPL at http://www.gnu.org/copyleft/gpl.html
 */
#include "PyTopology.hpp"

#include <boost/python/enum.hpp>

using namespace pfabric;

namespace bp = boost::python;

PyPipe PyPipe::extract(char sep) {
  auto pipe = boost::get<StringPipe&>(pipeImpl);
  return PyPipe(pipe.map<PyTuplePtr>([sep](auto tp, bool) -> PyTuplePtr {
    bp::list seq;
    auto s = get<0>(tp).begin();
    while (*s) {
      char* item = (char *)s;
      while (*s && *s != sep) s++;
      if ((s - item) == 0) {
        // TODO null
      }
      else {
        std::string str(item, s - item);
        seq.append(str);
      }
      s++;
    }
    return makeTuplePtr(bp::object(bp::tuple(seq)));
  }));
}

PyPipe PyPipe::where(bp::object pred) {
  auto pipe = boost::get<TuplePipe&>(pipeImpl);
  return PyPipe(pipe.where([pred](auto tp, bool o) {
    return pred(get<0>(tp), o);
  }));
}

PyPipe PyPipe::map(bp::object fun) {
  auto pipe = boost::get<TuplePipe&>(pipeImpl);
  return PyPipe(pipe.map<PyTuplePtr>([fun](auto tp, bool o) {
    return makeTuplePtr(fun(get<0>(tp), o));
  }));
}

PyPipe PyPipe::slidingWindow(WindowParams::WinType wt, unsigned int size,
  unsigned int interval) {
  auto pipe = boost::get<TuplePipe&>(pipeImpl);
  return PyPipe(pipe.slidingWindow(wt, size, nullptr, interval));
}

PyPipe PyPipe::notify(bp::object fun) {
  auto pipe = boost::get<TuplePipe&>(pipeImpl);
  return PyPipe(pipe.notify([fun](auto tp, bool o) {
    fun(get<0>(tp), o);
  }));
}

PyPipe PyPipe::queue() {
  auto pipe = boost::get<TuplePipe&>(pipeImpl);
  return PyPipe(pipe.queue());
}

PyPipe PyPipe::assignTimestamps(bp::object fun) {
  auto pipe = boost::get<TuplePipe&>(pipeImpl);
  return PyPipe(pipe.assignTimestamps([fun](auto tp) -> Timestamp {
    auto res = fun(get<0>(tp));
    return (Timestamp) bp::extract<long>(res);
  }));
}

PyPipe PyPipe::keyBy(bp::object fun) {
  auto pipe = boost::get<TuplePipe&>(pipeImpl);
  return PyPipe(pipe.keyBy<std::string>([fun](auto tp) -> std::string {
    bp::object res = fun(get<0>(tp));
    const char *s = bp::extract<const char *>(bp::str(res));
    return std::string(s); // bp::extract<std::string>(bp::str(fun(get<0>(tp))));
  }));
}

PyPipe PyPipe::aggregate(bp::list columns, bp::list aggrFuncs) {
  std::vector<int> columnVec;
  std::vector<AggrFuncType> funcVec;
  for (int i = 0; i < bp::len(columns); ++i) {
    columnVec.push_back(bp::extract<int>(columns[i]));
    funcVec.push_back(bp::extract<AggrFuncType>(aggrFuncs[i]));
  }
  auto pipe = boost::get<TuplePipe&>(pipeImpl);
  auto state = std::make_shared<PyAggregateState>(columnVec, funcVec);
  return PyPipe(pipe.aggregate<PyTuplePtr, PyAggregateState>(state, PyAggregateState::finalize,
    PyAggregateState::iterate));
}

PyPipe PyPipe::groupBy(bp::list columns, bp::list aggrFuncs) {
  std::vector<int> columnVec;
  std::vector<AggrFuncType> funcVec;

  columnVec.push_back(0);
  funcVec.push_back(AggrFuncType::GroupID);

  for (int i = 0; i < bp::len(columns); ++i) {
    columnVec.push_back(bp::extract<int>(columns[i]));
    funcVec.push_back(bp::extract<AggrFuncType>(aggrFuncs[i]));
  }
  auto pipe = boost::get<TuplePipe&>(pipeImpl);
  auto state = std::make_shared<PyAggregateState>(columnVec, funcVec);
  return PyPipe(pipe.groupBy<PyTuplePtr, PyAggregateState, std::string>(state,
    PyAggregateState::create,
    PyAggregateState::finalize, PyAggregateState::iterateForKey));
}

PyPipe PyPipe::print() {
  /*
  auto pipe = boost::get<TuplePipe&>(pipeImpl);
  bp::object pyfabricModule = bp::import("pyfabric");
  bp::object callback = pyfabricModule.attr("print_cb");
  return PyPipe(pipe.notify([callback](auto tp, bool o) {
    callback(get<0>(tp), o);
  }));
  */

  auto pipe = boost::get<TuplePipe&>(pipeImpl);
  auto pyFormatter = [](std::ostream& os, auto tp) {
    auto pyObj = get<0>(tp);
    for (auto i = 0; i < len(pyObj); i++) {
      if (i > 0) os << ", ";
      os << bp::extract<std::string>(bp::str(pyObj[i]))();
    }
    os << std::endl;
  };
  return PyPipe(pipe.print(std::cout, pyFormatter));
}

<<<<<<< HEAD
PyPipe PyPipe::join(PyPipe other, bp::object pred) {
  auto pipe = boost::get<TuplePipe&>(pipeImpl);
  auto otherPipe = boost::get<TuplePipe&>(other.pipeImpl);

  auto joinPipe = pipe.join<std::string>(otherPipe, [pred](auto tp1, auto tp2) {
    return pred(get<0>(tp1), get<0>(tp2));
  });

  return PyPipe(joinPipe.map<PyTuplePtr>([](auto tp, bool o) -> PyTuplePtr {
    bp::list seq;
    auto tp1 = get<0>(tp);
    for (auto i = 0; i < bp::len(tp1); i++) seq.append(tp1[i]);
    auto tp2 = get<1>(tp);
    for (auto i = 0; i < bp::len(tp2); i++) seq.append(tp2[i]);

    return makeTuplePtr(bp::object(bp::tuple(seq)));
=======
PyPipe PyPipe::notify(bp::object fun) {
  auto pipe = boost::get<TuplePipe&>(pipeImpl);
  return PyPipe(pipe.notify([fun](auto tp, bool o) {
    return fun(get<0>(tp), o);
>>>>>>> b605c064
  }));
}

PyTopology::PyTopology() {
  topo = ctx.createTopology();
}

PyPipe PyTopology::newStreamFromFile(std::string file) {
  return PyPipe(topo->newStreamFromFile(file));
}

void PyTopology::start() {
    topo->start(false);
}

BOOST_PYTHON_MODULE(pyfabric) {
    bp::class_<pfabric::PyTopology>("Topology")
    .def("newStreamFromFile", &pfabric::PyTopology::newStreamFromFile)
      .def("start", &pfabric::PyTopology::start)
    ;

    bp::class_<pfabric::PyPipe>("Pipe", bp::no_init)
      .def("extract", &pfabric::PyPipe::extract)
        .def("where", &pfabric::PyPipe::where)
        .def("map", &pfabric::PyPipe::map)
<<<<<<< HEAD
        .def("assign_timestamps", &pfabric::PyPipe::assignTimestamps)
        .def("keyBy", &pfabric::PyPipe::keyBy)
        .def("aggregate", &pfabric::PyPipe::aggregate)
        .def("groupby_key", &pfabric::PyPipe::groupBy)
        .def("sliding_window", &pfabric::PyPipe::slidingWindow)
        .def("join", &pfabric::PyPipe::join)
        .def("queue", &pfabric::PyPipe::queue)
        .def("notify", &pfabric::PyPipe::notify)
        .def("print", &pfabric::PyPipe::print)
=======
        .def("pfprint", &pfabric::PyPipe::print)
        .def("notify", &pfabric::PyPipe::notify)
>>>>>>> b605c064
    ;

    bp::enum_<pfabric::AggrFuncType>("aggr")
        .value("IntSum", pfabric::AggrFuncType::IntSum)
        .value("DoubleSum", pfabric::AggrFuncType::DoubleSum)
        .value("IntAvg", pfabric::AggrFuncType::IntAvg)
        .value("DoubleAvg", pfabric::AggrFuncType::DoubleAvg)
        .value("Count", pfabric::AggrFuncType::Count)
        .value("IntMin", pfabric::AggrFuncType::IntMin)
        .value("DoubleMin", pfabric::AggrFuncType::DoubleMin)
        .value("StringMin", pfabric::AggrFuncType::StringMin)
        .value("IntMax", pfabric::AggrFuncType::IntMax)
        .value("DoubleMax", pfabric::AggrFuncType::DoubleMax)
        .value("StringMax", pfabric::AggrFuncType::StringMax)
        ;

    bp::enum_<pfabric::WindowParams::WinType>("wintype")
        .value("range", pfabric::WindowParams::RangeWindow)
        .value("row", pfabric::WindowParams::RowWindow)
        ;

}<|MERGE_RESOLUTION|>--- conflicted
+++ resolved
@@ -149,7 +149,6 @@
   return PyPipe(pipe.print(std::cout, pyFormatter));
 }
 
-<<<<<<< HEAD
 PyPipe PyPipe::join(PyPipe other, bp::object pred) {
   auto pipe = boost::get<TuplePipe&>(pipeImpl);
   auto otherPipe = boost::get<TuplePipe&>(other.pipeImpl);
@@ -166,12 +165,6 @@
     for (auto i = 0; i < bp::len(tp2); i++) seq.append(tp2[i]);
 
     return makeTuplePtr(bp::object(bp::tuple(seq)));
-=======
-PyPipe PyPipe::notify(bp::object fun) {
-  auto pipe = boost::get<TuplePipe&>(pipeImpl);
-  return PyPipe(pipe.notify([fun](auto tp, bool o) {
-    return fun(get<0>(tp), o);
->>>>>>> b605c064
   }));
 }
 
@@ -197,7 +190,6 @@
       .def("extract", &pfabric::PyPipe::extract)
         .def("where", &pfabric::PyPipe::where)
         .def("map", &pfabric::PyPipe::map)
-<<<<<<< HEAD
         .def("assign_timestamps", &pfabric::PyPipe::assignTimestamps)
         .def("keyBy", &pfabric::PyPipe::keyBy)
         .def("aggregate", &pfabric::PyPipe::aggregate)
@@ -206,11 +198,8 @@
         .def("join", &pfabric::PyPipe::join)
         .def("queue", &pfabric::PyPipe::queue)
         .def("notify", &pfabric::PyPipe::notify)
-        .def("print", &pfabric::PyPipe::print)
-=======
         .def("pfprint", &pfabric::PyPipe::print)
         .def("notify", &pfabric::PyPipe::notify)
->>>>>>> b605c064
     ;
 
     bp::enum_<pfabric::AggrFuncType>("aggr")

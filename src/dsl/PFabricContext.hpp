/*
 * Copyright (c) 2014-16 The PipeFabric team,
 *                       All Rights Reserved.
 *
 * This file is part of the PipeFabric package.
 *
 * PipeFabric is free software; you can redistribute it and/or
 * modify it under the terms of the GNU General Public License (GPL) as
 * published by the Free Software Foundation; either version 2 of
 * the License, or (at your option) any later version.
 *
 * This package is distributed in the hope that it will be useful,
 * but WITHOUT ANY WARRANTY; without even the implied warranty of
 * MERCHANTABILITY or FITNESS FOR A PARTICULAR PURPOSE. See the
 * GNU General Public License for more details.
 *
 * You should have received a copy of the GNU General Public License
 * along with this program; see the file LICENSE.
 * If not you can find the GPL at http://www.gnu.org/copyleft/gpl.html
 */
#ifndef PFabricContext_hpp_
#define PFabricContext_hpp_

#include <iostream>
#include <map>
#include <memory>
#include <string>

#include "core/PFabricTypes.hpp"
#include "dsl/Dataflow.hpp"
#include "qop/Queue.hpp"
<<<<<<< HEAD
#include "table/Table.hpp"
#include "table/TableException.hpp"
#include "table/TableInfo.hpp"

namespace pfabric {
class Topology;
} /* namespace pfabric */
=======
#include "dsl/Topology.hpp"
#ifdef SUPPORT_MATRICES
#include "matrix/Matrix.hpp"
#endif
>>>>>>> 767e201b

namespace pfabric {

/**
 * @brief PFabricContext provides the main entry point to PipeFabric objects.
 *
 * PFabricContext represents the context object for creating and managing
 * PipeFabric objects such as dataflow programs/queries and tables. It is
 * used to initialize topologies and to create and retrieve table objects
 * via names.
 */
class PFabricContext {
public:
  typedef std::shared_ptr<Topology> TopologyPtr;

  /**
   * @brief Creates a new context.
   *
   * Creates a new empty context.
   */
  PFabricContext();

  /**
   * @brief Deletes the context.
   *
   * Deletes the context and frees all resources.
   */
  ~PFabricContext();

  /**
   * @brief Creates a topology.
   *
   * Creates a new empty topology which can be used to construct a new
   * dataflow program.
   *
   * @return
   *    a pointer to a new and empty topology object.
   */
  TopologyPtr createTopology();

  /**
   * @brief Creates a new table with the given name and schema.
   *
   * Creates a new table with the given name. The schema (record type and
   * key) are specified as template parameters. If a table with the same
   * name already exists, then an exception is raised.
   *
   * @tparam RecordType
   *    the record type of the table, usually a @c TuplePtr<Tuple<...> >
   * @tparam KeyType
   *    the data type of the key of the table
   * @param[in] tblName
   *     the name of the table to be created
   * @return
         a pointer to the newly created table
   */
  template <typename RecordType, typename KeyType = DefaultKeyType>
  std::shared_ptr<Table<RecordType, KeyType>> createTable(const std::string& tblName) noexcept(false) {
    // first we check whether the table exists already
    auto it = mTableSet.find(tblName);
    if (it != mTableSet.end())
      throw TableException("table already exists");

    // create a new table and register it
    auto tbl = std::make_shared<Table<RecordType, KeyType>>(tblName);
    mTableSet[tblName] = tbl;
    return tbl;
  }

  template <typename RecordType, typename KeyType = DefaultKeyType>
  std::shared_ptr<Table<RecordType, KeyType>> createTable(const TableInfo& tblInfo) noexcept(false) {
    // first we check whether the table exists already
    auto it = mTableSet.find(tblInfo.tableName());
    if (it != mTableSet.end())
      throw TableException("table already exists");

    // create a new table and register it
    auto tbl = std::make_shared<Table<RecordType, KeyType>>(tblInfo);
    mTableSet[tblInfo.tableName()] = tbl;
    return tbl;
  }

  /**
   * @brief Gets a table by its name.
   *
   * Retrieves a table with the given schema (record type and key) by
   * its name. If exists then a smart pointer to the table is returned,
   * otherwise an empty pointer is returned.
   *
   * @tparam RecordType
   *    the record type of the table, usually a @c TuplePtr<Tuple<...> >
   * @tparam KeyType
   *    the data type of the key of the table
   * @param[in] tblName
   *    the name of the table
   * @return
   *   a pointer to the table with the given or an empty table
   */
  template <typename RecordType, typename KeyType = DefaultKeyType>
  std::shared_ptr<Table<RecordType, KeyType>> getTable(const std::string& tblName) {
    // look for the table
    auto it = mTableSet.find(tblName);
    if (it != mTableSet.end()) {
      // if found then we return it
      return std::static_pointer_cast<Table<RecordType, KeyType>>(it->second);
    }
    else {
      // otherwise we just return an empty pointer
      // TODO: shouldn't we throw an exception here???
      std::cout << "table '" << tblName << "' not found" << std::endl;
      return std::shared_ptr<Table<RecordType, KeyType>>();
    }
  }

  bool tableExists(const std::string& tblName) const;

  TableInfoPtr getTableInfo(const std::string& tblName);

#ifdef SUPPORT_MATRICES
  template<typename T>
  std::shared_ptr<T> createMatrix(const std::string &matrixName) {
    auto it = matrixMap.find(matrixName);
    if(it != matrixMap.end()) {
      throw std::logic_error("matrix already exists");
    }
    auto m = std::make_shared<T>();
    matrixMap[matrixName] = m;
    return m;
  }

  template<typename T>
  std::shared_ptr<T> getMatrix(const std::string &matrixName) {
    auto it = matrixMap.find(matrixName);
    if (it != matrixMap.end()) {
      return std::static_pointer_cast<T>(it->second);
    }
    throw std::logic_error("matrix not found");
  }
#endif

  /**
   * @brief Creates a new stream with the given name and schema.
   *
   * Creates a new stream with the given name. A named stream is only
   * a queue into which tuples can be pushed and where other topologies
   * can be specified to read from.
   * The schema is specified as template parameters. If a stream with the
   * same name already exists, then an exception is raised.
   *
   * @tparam StreamElement
   *    the type of the stream, usually a @c TuplePtr<Tuple<...> >
   * @param[in] streamName
   *     the name of the stream to be created
   * @return
   *     a pointer to the newly created stream
   */
  template <typename StreamElement>
  Dataflow::BaseOpPtr createStream(const std::string& streamName) {
    auto streamOp = std::make_shared<Queue<StreamElement>>();
    // TODO: check whether the stream already exists
    mStreamSet[streamName] = streamOp;
    return streamOp;
  }

private:
  using BaseTablePtr = typename std::shared_ptr<BaseTable>;

  std::map<std::string, BaseTablePtr> mTableSet;         //< a dictionary collecting all existing tables
  std::map<std::string, Dataflow::BaseOpPtr> mStreamSet; //< a dictionary collecting all named streams
#ifdef SUPPORT_MATRICES
  typedef std::shared_ptr<BaseMatrix> BaseMatrixPtr;
  std::map<std::string, BaseMatrixPtr> matrixMap;        //< a dictionary collecting all existing matrix
#endif
    };

}

#endif<|MERGE_RESOLUTION|>--- conflicted
+++ resolved
@@ -29,20 +29,12 @@
 #include "core/PFabricTypes.hpp"
 #include "dsl/Dataflow.hpp"
 #include "qop/Queue.hpp"
-<<<<<<< HEAD
 #include "table/Table.hpp"
-#include "table/TableException.hpp"
-#include "table/TableInfo.hpp"
-
-namespace pfabric {
-class Topology;
-} /* namespace pfabric */
-=======
+#include "qop/Queue.hpp"
 #include "dsl/Topology.hpp"
 #ifdef SUPPORT_MATRICES
 #include "matrix/Matrix.hpp"
 #endif
->>>>>>> 767e201b
 
 namespace pfabric {
 
@@ -213,7 +205,7 @@
   std::map<std::string, BaseTablePtr> mTableSet;         //< a dictionary collecting all existing tables
   std::map<std::string, Dataflow::BaseOpPtr> mStreamSet; //< a dictionary collecting all named streams
 #ifdef SUPPORT_MATRICES
-  typedef std::shared_ptr<BaseMatrix> BaseMatrixPtr;
+  using BaseMatrixPtr = typename std::shared_ptr<BaseMatrix>;
   std::map<std::string, BaseMatrixPtr> matrixMap;        //< a dictionary collecting all existing matrix
 #endif
     };
